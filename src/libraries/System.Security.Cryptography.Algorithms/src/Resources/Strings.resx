--- conflicted
+++ resolved
@@ -144,16 +144,14 @@
   <data name="Cryptography_CSP_NoPrivateKey" xml:space="preserve">
     <value>Object contains only the public half of a key pair. A private key must also be provided.</value>
   </data>
-<<<<<<< HEAD
   <data name="Cryptography_DSA_KeyGenNotSupported" xml:space="preserve">
     <value>DSA keys can be imported, but new key generation is not supported on this platform.</value>
   </data>
+  <data name="Cryptography_ECXmlSerializationFormatRequired" xml:space="preserve">
+    <value>XML serialization of an elliptic curve key requires using an overload which specifies the XML format to be used.</value>
+  </data>
   <data name="Cryptography_ECC_NamedCurvesOnly" xml:space="preserve">
     <value>Only named curves are supported on this platform.</value>
-=======
-  <data name="Cryptography_ECXmlSerializationFormatRequired" xml:space="preserve">
-    <value>XML serialization of an elliptic curve key requires using an overload which specifies the XML format to be used.</value>
->>>>>>> c87e6556
   </data>
   <data name="Cryptography_HashAlgorithmNameNullOrEmpty" xml:space="preserve">
     <value>The hash algorithm name cannot be null or empty.</value>

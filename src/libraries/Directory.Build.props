<Project>
  <PropertyGroup>
    <SkipInferTargetOSName>true</SkipInferTargetOSName>
    <DisableArcadeTestFramework>true</DisableArcadeTestFramework>

    <!-- Set OutDirName to change the BaseOutputPath and BaseIntermediateOutputPath properties to include the ref subfolder. -->
    <_projectDirName>$([System.IO.Path]::GetFileName('$(MSBuildProjectDirectory)'))</_projectDirName>
    <IsReferenceAssemblyProject Condition="'$(_projectDirName)' == 'ref'">true</IsReferenceAssemblyProject>
    <OutDirName Condition="'$(IsReferenceAssemblyProject)' == 'true'">$(MSBuildProjectName)$([System.IO.Path]::DirectorySeparatorChar)ref</OutDirName>
  </PropertyGroup>

  <Import Project="..\..\Directory.Build.props" />

  <PropertyGroup>
    <BeforeTargetFrameworkInferenceTargets>$(RepositoryEngineeringDir)BeforeTargetFrameworkInference.targets</BeforeTargetFrameworkInferenceTargets>
    <RuntimeGraph>$(LibrariesProjectRoot)OSGroups.json</RuntimeGraph>
    <ShouldUnsetParentConfigurationAndPlatform>false</ShouldUnsetParentConfigurationAndPlatform>
    <GeneratePlatformNotSupportedAssemblyHeaderFile>$(RepositoryEngineeringDir)LicenseHeader.txt</GeneratePlatformNotSupportedAssemblyHeaderFile>
  </PropertyGroup>

  <!-- Define test projects and companions -->
  <PropertyGroup Condition="$(MSBuildProjectFullPath.Contains('$([System.IO.Path]::DirectorySeparatorChar)tests$([System.IO.Path]::DirectorySeparatorChar)'))">
    <IsTestProject Condition="$(MSBuildProjectName.EndsWith('.UnitTests')) or $(MSBuildProjectName.EndsWith('.Tests'))">true</IsTestProject>
    <IsTrimmingTestProject Condition="$(MSBuildProjectName.EndsWith('.TrimmingTests'))">true</IsTrimmingTestProject>
    <IsNativeAotTestProject Condition="$(MSBuildProjectName.EndsWith('.NativeAotTests'))">true</IsNativeAotTestProject>
    <IsPublishedAppTestProject Condition="'$(IsTrimmingTestProject)' == 'true' or '$(IsNativeAotTestProject)' == 'true'">true</IsPublishedAppTestProject>
    <IsTestSupportProject Condition="'$(IsTestProject)' != 'true' and '$(IsPublishedAppTestProject)' != 'true'">true</IsTestSupportProject>

    <!-- Treat test assemblies as non-shipping (do not publish or sign them). -->
    <IsShipping Condition="'$(IsTestProject)' == 'true' or '$(IsTestSupportProject)' == 'true' or '$(IsPublishedAppTestProject)' == 'true'">false</IsShipping>
  </PropertyGroup>

  <PropertyGroup>
    <!-- Treat as a generator project if either the parent or the parent parent directory is named gen. -->
    <IsGeneratorProject Condition="'$(_projectDirName)' == 'gen' or
                                   $([System.IO.Path]::GetFileName('$([System.IO.Path]::GetFullPath('$(MSBuildProjectDirectory)\..'))')) == 'gen'">true</IsGeneratorProject>
    <IsSourceProject Condition="'$(IsSourceProject)' == '' and
                                '$(IsReferenceAssemblyProject)' != 'true' and
                                '$(IsGeneratorProject)' != 'true' and
                                '$(IsTestProject)' != 'true' and
                                '$(IsPublishedAppTestProject)' != 'true' and
                                '$(IsTestSupportProject)' != 'true' and
                                '$(UsingMicrosoftNoTargetsSdk)' != 'true' and
                                '$(UsingMicrosoftTraversalSdk)' != 'true'">true</IsSourceProject>
  </PropertyGroup>

  <!-- Warnings that should be disabled in our test projects. -->
  <PropertyGroup Condition="'$(IsTestProject)' == 'true' or '$(IsTestSupportProject)' == 'true' or '$(IsPublishedAppTestProject)' == 'true'">
    <!-- don't warn on usage of BinaryFormatter from test projects -->
    <NoWarn>$(NoWarn);SYSLIB0011</NoWarn>
    <!-- don't warn about unnecessary trim warning suppressions. can be removed with preview 6. -->
    <NoWarn>$(NoWarn);IL2121</NoWarn>
    <!-- allow nullable annotated files to be incorporated into tests without warning -->
    <Nullable Condition="'$(Nullable)' == '' and '$(Language)' == 'C#'">annotations</Nullable>
  </PropertyGroup>

  <PropertyGroup Condition="'$(IsGeneratorProject)' == 'true'">
    <!-- Unique assembly versions increases(3x) the compiler throughput during reference package updates. -->
    <AutoGenerateAssemblyVersion>true</AutoGenerateAssemblyVersion>
    <!-- To suppress warnings about resetting the assembly version.-->
    <AssemblyVersion />
    <!-- Enforce extended rules around API usages in analyzers and generators to ensure our generators follow best practices. -->
    <EnforceExtendedAnalyzerRules>true</EnforceExtendedAnalyzerRules>
  </PropertyGroup>

  <ItemGroup>
    <!-- Projects which are manually built. -->
    <ProjectExclusions Include="$(CommonTestPath)System\Net\Prerequisites\**\*.csproj" />
  </ItemGroup>

  <Import Project="NetCoreAppLibrary.props" />
  <Import Project="$(RepositoryEngineeringDir)referenceAssemblies.props" Condition="'$(IsReferenceAssemblyProject)' == 'true'" />
<<<<<<< HEAD
  <Import Project="$(RepositoryEngineeringDir)resolveContract.props" />
  <Import Project="$(RepositoryEngineeringDir)testing\linker\trimmingTests.props" Condition="'$(IsPublishedAppTestProject)' == 'true'" />
=======
>>>>>>> ed1ed67f

  <PropertyGroup>
    <!-- Default any assembly not specifying a key to use the Open Key -->
    <StrongNameKeyId>Open</StrongNameKeyId>
    <!-- Microsoft.Extensions projects have a separate StrongNameKeyId -->
    <StrongNameKeyId Condition="$(MSBuildProjectName.StartsWith('Microsoft.Extensions.'))">MicrosoftAspNetCore</StrongNameKeyId>
    <!-- We can't generate an apphost without restoring the targeting pack. -->
    <UseAppHost>false</UseAppHost>
    <EnableDefaultItems>false</EnableDefaultItems>
  </PropertyGroup>

  <!-- Language configuration -->
  <PropertyGroup>
    <ApiCompatValidateAssemblies Condition="'$(IsSourceProject)' == 'true'">true</ApiCompatValidateAssemblies>
    <GenFacadesIgnoreBuildAndRevisionMismatch>true</GenFacadesIgnoreBuildAndRevisionMismatch>
    <!-- Disable analyzers for tests and unsupported projects -->
    <RunAnalyzers Condition="'$(IsTestProject)' != 'true' and '$(IsSourceProject)' != 'true' and '$(IsGeneratorProject)' != 'true'">false</RunAnalyzers>
    <!-- Enable documentation file generation by the compiler for all libraries except for vbproj. -->
    <GenerateDocumentationFile Condition="'$(IsSourceProject)' == 'true' and '$(MSBuildProjectExtension)' != '.vbproj'">true</GenerateDocumentationFile>
    <CLSCompliant Condition="'$(CLSCompliant)' == '' and '$(IsTestProject)' != 'true' and '$(IsTestSupportProject)' != 'true'">true</CLSCompliant>
    <!-- Nullability is enabled by default except for test projects, which instead default to annotations. -->
    <Nullable Condition="'$(Nullable)' == '' and '$(IsTestProject)' != 'true'">enable</Nullable>
    <Nullable Condition="'$(Nullable)' == '' and '$(IsTestProject)' == 'true'">annotations</Nullable>
  </PropertyGroup>
  <ItemGroup Condition="'$(IsTestProject)' == 'true'">
    <EditorConfigFiles Remove="$(RepositoryEngineeringDir)CodeAnalysis.src.globalconfig" />
    <EditorConfigFiles Include="$(RepositoryEngineeringDir)CodeAnalysis.test.globalconfig" />
  </ItemGroup>

  <!-- Set up common paths -->
  <PropertyGroup>
    <!-- Helix properties -->
    <OSPlatformConfig>$(TargetOS).$(Platform).$(Configuration)</OSPlatformConfig>
    <TestArchiveRoot>$(ArtifactsDir)helix/</TestArchiveRoot>
    <TestArchiveTestsRoot Condition="$(IsFunctionalTest) != true">$(TestArchiveRoot)tests/</TestArchiveTestsRoot>
    <TestArchiveTestsRoot Condition="$(IsFunctionalTest) == true">$(TestArchiveRoot)runonly/</TestArchiveTestsRoot>
    <TestArchiveTestsRoot Condition="'$(Scenario)' == 'BuildWasmApps'">$(TestArchiveRoot)buildwasmapps/</TestArchiveTestsRoot>
    <TestArchiveTestsDir>$(TestArchiveTestsRoot)$(OSPlatformConfig)/</TestArchiveTestsDir>
    <TestArchiveRuntimeRoot>$(TestArchiveRoot)runtime/</TestArchiveRuntimeRoot>

    <UseAppBundleRootForBuildingTests Condition="'$(ArchiveTests)' == 'true' and '$(BuildTestsOnHelix)' != 'true' and '$(TargetsAppleMobile)' == 'true'">true</UseAppBundleRootForBuildingTests>
    <AppBundleRoot Condition="'$(UseAppBundleRootForBuildingTests)' == 'true'">$(ArtifactsDir)bundles\</AppBundleRoot>

    <CommonPathRoot>$([MSBuild]::NormalizeDirectory('$(LibrariesProjectRoot)', 'Common'))</CommonPathRoot>
    <CommonPath>$([MSBuild]::NormalizeDirectory('$(CommonPathRoot)', 'src'))</CommonPath>
    <CommonTestPath>$([MSBuild]::NormalizeDirectory('$(CommonPathRoot)', 'tests'))</CommonTestPath>
  </PropertyGroup>

  <ItemGroup Condition="'$(IsTestProject)' == 'true' and '$(SkipTestUtilitiesReference)' != 'true'">
    <ProjectReference Include="$(CommonTestPath)TestUtilities\TestUtilities.csproj" />
  </ItemGroup>

  <PropertyGroup Condition="'$(IsTestProject)' == 'true'">
    <EnableTestSupport>true</EnableTestSupport>
    <!-- TODO: Remove these conditions when VSTest is used in CI. -->
    <EnableRunSettingsSupport Condition="'$(ContinuousIntegrationBuild)' != 'true'">true</EnableRunSettingsSupport>
    <EnableCoverageSupport Condition="'$(ContinuousIntegrationBuild)' != 'true'">true</EnableCoverageSupport>
  </PropertyGroup>

  <!-- To enable the interpreter for mono desktop, we need to pass an env switch -->
  <PropertyGroup>
    <MonoEnvOptions Condition="'$(MonoEnvOptions)' == '' and '$(TargetsMobile)' != 'true' and '$(MonoForceInterpreter)' == 'true'">--interpreter</MonoEnvOptions>
  </PropertyGroup>

  <PropertyGroup Condition="'$(TargetsMobile)' == 'true'">
    <SdkWithNoWorkloadForTestingPath>$(ArtifactsBinDir)dotnet-none\</SdkWithNoWorkloadForTestingPath>
    <SdkWithNoWorkloadForTestingPath>$([MSBuild]::NormalizeDirectory($(SdkWithNoWorkloadForTestingPath)))</SdkWithNoWorkloadForTestingPath>

    <SdkWithNoWorkloadStampPath>$(SdkWithNoWorkloadForTestingPath)version-$(SdkVersionForWorkloadTesting).stamp</SdkWithNoWorkloadStampPath>
    <SdkWithNoWorkload_WorkloadStampPath>$(SdkWithNoWorkloadForTestingPath)workload.stamp</SdkWithNoWorkload_WorkloadStampPath>

    <!-- FIXME: Using net7 workload here, since we are building the test projects with net7.0
                right now. -->
    <SdkWithWorkloadForTestingPath>$(ArtifactsBinDir)dotnet-net7+latest\</SdkWithWorkloadForTestingPath>
    <SdkWithWorkloadForTestingPath>$([MSBuild]::NormalizeDirectory($(SdkWithWorkloadForTestingPath)))</SdkWithWorkloadForTestingPath>

    <SdkWithWorkloadStampPath>$(SdkWithWorkloadForTestingPath)version-$(SdkVersionForWorkloadTesting).stamp</SdkWithWorkloadStampPath>
    <SdkWithWorkload_WorkloadStampPath>$(SdkWithWorkloadForTestingPath)workload.stamp</SdkWithWorkload_WorkloadStampPath>
  </PropertyGroup>

  <Import Project="$(RepositoryEngineeringDir)testing\tests.props" Condition="'$(EnableTestSupport)' == 'true'" />

  <!-- Use msbuild path functions as that property is used in bash scripts. -->
  <ItemGroup>
    <CoverageExcludeByFile Include="$([MSBuild]::NormalizePath('$(LibrariesProjectRoot)', 'Common', 'src', 'System', 'SR.*'))" />
    <CoverageExcludeByFile Include="$([MSBuild]::NormalizePath('$(LibrariesProjectRoot)', 'Common', 'src', 'System', 'NotImplemented.cs'))" />
    <!-- Link to the testhost folder to probe additional assemblies. -->
    <CoverageIncludeDirectory Include="shared\Microsoft.NETCore.App\$(ProductVersion)" />
  </ItemGroup>

</Project><|MERGE_RESOLUTION|>--- conflicted
+++ resolved
@@ -70,11 +70,7 @@
 
   <Import Project="NetCoreAppLibrary.props" />
   <Import Project="$(RepositoryEngineeringDir)referenceAssemblies.props" Condition="'$(IsReferenceAssemblyProject)' == 'true'" />
-<<<<<<< HEAD
-  <Import Project="$(RepositoryEngineeringDir)resolveContract.props" />
   <Import Project="$(RepositoryEngineeringDir)testing\linker\trimmingTests.props" Condition="'$(IsPublishedAppTestProject)' == 'true'" />
-=======
->>>>>>> ed1ed67f
 
   <PropertyGroup>
     <!-- Default any assembly not specifying a key to use the Open Key -->

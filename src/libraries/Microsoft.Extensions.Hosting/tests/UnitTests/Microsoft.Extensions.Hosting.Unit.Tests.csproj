﻿<Project Sdk="Microsoft.NET.Sdk">

  <PropertyGroup>
<<<<<<< HEAD
    <TargetFrameworks>netcoreapp5.0;net472</TargetFrameworks>
=======
    <TargetFrameworks>$(DefaultNetCoreTargetFramework);net472</TargetFrameworks>
>>>>>>> 2ee96f6f
  </PropertyGroup>

  <ItemGroup>
    <Content Include="testroot\**\*" />
    <Content Include="appSettings.json" />
  </ItemGroup>

  <ItemGroup>
    <Reference Include="Microsoft.Extensions.Configuration.Abstractions" />
    <Reference Include="Microsoft.Extensions.Configuration.EnvironmentVariables" />
    <Reference Include="Microsoft.Extensions.Configuration.FileExtensions" />
    <Reference Include="Microsoft.Extensions.Configuration.Json" />
    <Reference Include="Microsoft.Extensions.Configuration" />
    <Reference Include="Microsoft.Extensions.DependencyInjection.Abstractions" />
    <Reference Include="Microsoft.Extensions.DependencyInjection" />
    <Reference Include="Microsoft.Extensions.FileProviders.Abstractions" />
    <Reference Include="Microsoft.Extensions.FileProviders.Physical" />
    <Reference Include="Microsoft.Extensions.Hosting.Abstractions" />
    <Reference Include="Microsoft.Extensions.Hosting" />
    <Reference Include="Microsoft.Extensions.Logging.Abstractions" />
    <Reference Include="Microsoft.Extensions.Logging.Testing" />
    <Reference Include="Microsoft.Extensions.Logging" />
    <Reference Include="Microsoft.Extensions.Options" />
  </ItemGroup>

</Project><|MERGE_RESOLUTION|>--- conflicted
+++ resolved
@@ -1,11 +1,7 @@
 ﻿<Project Sdk="Microsoft.NET.Sdk">
 
   <PropertyGroup>
-<<<<<<< HEAD
-    <TargetFrameworks>netcoreapp5.0;net472</TargetFrameworks>
-=======
     <TargetFrameworks>$(DefaultNetCoreTargetFramework);net472</TargetFrameworks>
->>>>>>> 2ee96f6f
   </PropertyGroup>
 
   <ItemGroup>

{
  "Repository": "core-setup",
  "Definitions": {
    "Path": ".",
    "Type": "VSTS",
    "BaseUrl": "https://devdiv.visualstudio.com/DefaultCollection"
  },
  "Pipelines": [
    {
      "Name": "Trusted-All-Release",
      "Parameters": {
        "TreatWarningsAsErrors": "false"
      },
      "BuildParameters": {
        "BuildConfiguration": "Release"
      },
      "Definitions": [
        {
          "Name": "Core-Setup-Linux-BT",
          "Parameters": {
<<<<<<< HEAD
            "PB_DockerTag": "rhel7_prereqs_2",
=======
            "PB_DistroRid": "rhel.7-x64",
            "PB_DockerTag": "centos-7-d485f41-20173404063424",
>>>>>>> 8a293137
            "PB_AdditionalBuildArguments":"-PortableBuild=true -strip-symbols",
            "PB_PortableBuild": "true"
          },
          "ReportingParameters": {
            "SubType": "PortableBuild",
            "OperatingSystem": "RedHat 7",
            "Type": "build/product/",
            "Platform": "x64"
          }
        },
        {
          "Name": "Core-Setup-Linux-Arm-BT",
          "Parameters": {
<<<<<<< HEAD
            "PB_DockerTag": "centos-6-c8c9b08-20174310104313",
=======
            "PB_DistroRid": "rhel.6-x64",
            "PB_DockerTag": "centos-6-d485f41-20173404063424",
>>>>>>> 8a293137
            "PB_TargetArchitecture": "x64",
            "PB_AdditionalBuildArguments":"-TargetArchitecture=x64 -PortableBuild=false -strip-symbols",
            "PB_AdditionalMSBuildArguments":"/p:OutputRid=rhel.6-x64",
            "PB_PortableBuild": "false"
          },
          "ReportingParameters": {
            "OperatingSystem": "RedHat6",
            "Type": "build/product/",
            "Platform": "x64"
          }
        },
        {
          "Name": "Core-Setup-Linux-Arm-BT",
          "Parameters": {
<<<<<<< HEAD
            "PB_DockerTag": "ubuntu-14.04-cross-0cd4667-20172211042239",
=======
            "PB_DistroRid": "ubuntu.14.04-arm",
            "PB_DockerTag": "ubuntu-14.04-cross-0cd4667-20170319080304",
>>>>>>> 8a293137
            "PB_TargetArchitecture": "arm",
            "PB_AdditionalBuildArguments":"-TargetArchitecture=arm -DisableCrossgen=true -PortableBuild=true -SkipTests=true -CrossBuild=true -strip-symbols",
            "PB_CrossBuildArgs": "-e ROOTFS_DIR ",
            "PB_PortableBuild": "true"
          },
          "ReportingParameters": {
            "SubType": "PortableBuild",
            "OperatingSystem": "Ubuntu 14.04",
            "Type": "build/product/",
            "Platform": "arm"
          }
        },
        {
          "Name": "Core-Setup-OSX-BT",
          "Parameters": {
            "PB_PortableBuildArg": "-PortableBuild=true -strip-symbols",
            "PB_PortableBuild": "true"
          },
          "ReportingParameters": {
            "SubType": "PortableBuild",
            "OperatingSystem": "OSX",
            "Type": "build/product/",
            "Platform": "x64"
          }
        },
        {
          "Name": "Core-Setup-Windows-Arm-BT",
          "Parameters": {
            "PB_AdditionalBuildArguments": "/p:SkipTests=true",
            "PB_TargetArchitecture": "arm",
            "PB_DistroRid": "win-arm",
            "PB_PortableBuild": "true"
          },
          "ReportingParameters": {
            "SubType": "PortableBuild",
            "OperatingSystem": "Windows",
            "Type": "build/product/",
            "Platform": "arm"
          }
        },
        {
          "Name": "Core-Setup-Windows-Arm-BT",
          "Parameters": {
            "PB_AdditionalBuildArguments": "/p:SkipTests=true /p:NativeToolSetDir=C:\\tools\\clr",
            "PB_TargetArchitecture": "arm64",
            "PB_DistroRid": "win-arm64",
            "PB_PortableBuild": "true"
          },
          "ReportingParameters": {
            "SubType": "PortableBuild",
            "OperatingSystem": "Windows",
            "Type": "build/product/",
            "Platform": "arm64"
          }
        },
        {
          "Name": "Core-Setup-Windows-BT",
          "Parameters": {
            "PB_TargetArchitecture": "x64",
            "PB_PortableBuild": "true",
            "PB_PublishRidAgnosticPackages": "true",
            "PB_BuildFullPlatformManifest": "true"
          },
          "ReportingParameters": {
            "OperatingSystem": "Windows",
            "SubType": "PortableBuild",
            "Type": "build/product/",
            "Platform": "x64"
          }
        },
        {
          "Name": "Core-Setup-Windows-BT",
          "Parameters": {
            "PB_TargetArchitecture": "x86",
            "PB_PortableBuild": "true"
          },
          "ReportingParameters": {
            "OperatingSystem": "Windows",
            "SubType": "PortableBuild",
            "Type": "build/product/",
            "Platform": "x86"
          }
        }
      ]
    },
    {
      "Name": "Publish finalized build",
      "Parameters": {
        "TreatWarningsAsErrors": "false"
      },
      "BuildParameters": {
        "BuildConfiguration": "Release"
      },
      "Definitions": [
        {
          "Name": "Core-Setup-Publish",
          "Parameters": {
            "PB_TargetArchitecture": "x64"
          },
          "ReportingParameters": {
            "OperatingSystem": "Windows",
            "SubType": "Publish",
            "Type": "build/product/",
            "Platform": "x64"
          }
        }
      ],
      "DependsOn": [
        "Trusted-All-Release"
      ]
    },
    {
      "Name": "Signing validation",
      "Parameters": {
        "TreatWarningsAsErrors": "false"
      },
      "BuildParameters": {
        "BuildConfiguration": "Release"
      },
      "Definitions": [
        {
          "Name": "Core-Setup-Signing-Validation",
          "Parameters": {
            "PB_TargetArchitecture": "x64"
          },
          "ReportingParameters": {
            "OperatingSystem": "Windows",
            "SubType": "Validation",
            "Type": "build/product/",
            "Platform": "x64"
          }
        }
      ],
      "DependsOn": [
        "Trusted-All-Release"
      ]
    }
  ]
}<|MERGE_RESOLUTION|>--- conflicted
+++ resolved
@@ -18,12 +18,7 @@
         {
           "Name": "Core-Setup-Linux-BT",
           "Parameters": {
-<<<<<<< HEAD
-            "PB_DockerTag": "rhel7_prereqs_2",
-=======
-            "PB_DistroRid": "rhel.7-x64",
             "PB_DockerTag": "centos-7-d485f41-20173404063424",
->>>>>>> 8a293137
             "PB_AdditionalBuildArguments":"-PortableBuild=true -strip-symbols",
             "PB_PortableBuild": "true"
           },
@@ -37,12 +32,7 @@
         {
           "Name": "Core-Setup-Linux-Arm-BT",
           "Parameters": {
-<<<<<<< HEAD
-            "PB_DockerTag": "centos-6-c8c9b08-20174310104313",
-=======
-            "PB_DistroRid": "rhel.6-x64",
             "PB_DockerTag": "centos-6-d485f41-20173404063424",
->>>>>>> 8a293137
             "PB_TargetArchitecture": "x64",
             "PB_AdditionalBuildArguments":"-TargetArchitecture=x64 -PortableBuild=false -strip-symbols",
             "PB_AdditionalMSBuildArguments":"/p:OutputRid=rhel.6-x64",
@@ -57,12 +47,7 @@
         {
           "Name": "Core-Setup-Linux-Arm-BT",
           "Parameters": {
-<<<<<<< HEAD
-            "PB_DockerTag": "ubuntu-14.04-cross-0cd4667-20172211042239",
-=======
-            "PB_DistroRid": "ubuntu.14.04-arm",
             "PB_DockerTag": "ubuntu-14.04-cross-0cd4667-20170319080304",
->>>>>>> 8a293137
             "PB_TargetArchitecture": "arm",
             "PB_AdditionalBuildArguments":"-TargetArchitecture=arm -DisableCrossgen=true -PortableBuild=true -SkipTests=true -CrossBuild=true -strip-symbols",
             "PB_CrossBuildArgs": "-e ROOTFS_DIR ",
